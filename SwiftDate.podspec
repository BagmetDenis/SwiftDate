Pod::Spec.new do |s|
  s.name         = "SwiftDate"
<<<<<<< HEAD
  s.version      = "4.4.0"
=======
  s.version      = "4.3.1"
>>>>>>> d2ad6854
  s.summary      = "The best way to deal with Dates & Time Zones in Swift"
  s.homepage     = "https://github.com/malcommac/SwiftDate"
  s.license      = { :type => "MIT", :file => "LICENSE" }
  s.author             = { "Daniele Margutti" => "me@danielemargutti.com" }
  s.social_media_url   = "http://twitter.com/danielemargutti"
  s.ios.deployment_target = "8.0"
  s.osx.deployment_target = "10.10"
  s.watchos.deployment_target = "2.0"
  s.tvos.deployment_target = "9.0"
  s.source       = { :git => "https://github.com/malcommac/SwiftDate.git", :tag => s.version.to_s }
  s.source_files  = "Sources/**/*.swift"
  s.frameworks  = "Foundation"
  s.requires_arc = true
  s.module_name = 'SwiftDate'
  s.resource = 'Sources/SwiftDate/SwiftDate.bundle'
end<|MERGE_RESOLUTION|>--- conflicted
+++ resolved
@@ -1,10 +1,6 @@
 Pod::Spec.new do |s|
   s.name         = "SwiftDate"
-<<<<<<< HEAD
-  s.version      = "4.4.0"
-=======
-  s.version      = "4.3.1"
->>>>>>> d2ad6854
+  s.version      = "4.4.1"
   s.summary      = "The best way to deal with Dates & Time Zones in Swift"
   s.homepage     = "https://github.com/malcommac/SwiftDate"
   s.license      = { :type => "MIT", :file => "LICENSE" }
