//
//  DateInRegion.swift
//  SwiftDate
//
//  Created by Daniele Margutti on 06/06/2018.
//  Copyright © 2018 SwiftDate. All rights reserved.
//

import Foundation

public struct DateInRegion: DateRepresentable, Decodable, Encodable, CustomStringConvertible, Comparable, Hashable {

	/// Absolute date represented. This date is not associated with any timezone or calendar
	/// but represent the absolute number of seconds since Jan 1, 2001 at 00:00:00 UTC.
	public internal(set) var date: Date

	/// Associated region which define where the date is represented into the world.
	public let region: Region

<<<<<<< HEAD
	/// Allows to generate an unique hash vaalue for an instance of `DateInRegion`
	public var hashValue: Int {
		return combineHashes([date.hashValue, region.hashValue])
	}

=======
>>>>>>> c87f5c4e
	/// Formatter used to transform this object in a string. By default is `nil` because SwiftDate
	/// uses the thread shared formatter in order to avoid expensive init of the `DateFormatter` object.
	/// However, if you need of a custom behaviour you can set a valid value.
	public var customFormatter: DateFormatter?

	/// Extract date components by taking care of the region in which the date is expressed.
	public var dateComponents: DateComponents {
		return region.calendar.dateComponents(DateComponents.allComponentsSet, from: date)
	}

	/// Description of the date
	public var description: String {
		let absISODate = DateFormatter.sharedFormatter(forRegion: Region.UTC).string(from: date)
		let representedDate = formatter(format: DateFormats.iso8601).string(from: date)
		return "{abs_date='\(absISODate)', rep_date='\(representedDate)', region=\(region.description)"
	}

	/// Initialize with an absolute date and represent it into given geographic region.
	///
	/// - Parameters:
	///   - date: absolute date to represent.
	///   - region: region in which the date is represented. If ignored `defaultRegion` is used instead.
	public init(_ date: Date = Date(), region: Region = SwiftDate.defaultRegion) {
		self.date = date
		self.region = region
	}

	/// Initialize a new `DateInRegion` by parsing given string.
	/// If you know the format of the string you should pass it in order to speed up the parsing process.
	/// If you don't know the format leave it `nil` and parse is done between all formats in `DateFormats.builtInAutoFormats`
	/// and the ordered list you can provide in `SwiftDate.autoParseFormats` (with attempt priority set on your list).
	///
	/// - Parameters:
	///   - string: string with the date.
	///   - format: format of the date.
	///   - region: region in which the date is expressed.
	public init?(_ string: String, format: String? = nil, region: Region = SwiftDate.defaultRegion) {
		guard let date = DateFormats.parse(string: string,
										   format: format,
										   region: region) else {
			return nil // failed to parse date
		}
		self.date = date
		self.region = region
	}

	/// Initialize a new `DateInRegion` by parsing given string with the ordered list of passed formats.
	/// If you know the format of the string you should pass it in order to speed up the parsing process.
	/// If you don't know the format leave it `nil` and parse is done between all formats in `DateFormats.builtInAutoFormats`
	/// and the ordered list you can provide in `SwiftDate.autoParseFormats` (with attempt priority set on your list).
	///
	/// - Parameters:
	///   - string: string with the date.
	///   - formats: ordered list of formats to use.
	///   - region: region in which the date is expressed.
	public init?(_ string: String, formats: [String]?, region: Region = SwiftDate.defaultRegion) {
		guard let date = DateFormats.parse(string: string,
										   formats: (formats ?? SwiftDate.autoFormats),
										   region: region) else {
			return nil // failed to parse date
		}
		self.date = date
		self.region = region
	}

	/// Initialize a new date from the number of seconds passed since Unix Epoch.
	///
	/// - Parameters:
	///   - interval: seconds since Unix Epoch.
	///   - region: the region in which the date must be expressed, `nil` uses the default region at UTC timezone
	public init(seconds interval: TimeInterval, region: Region = Region.UTC) {
		self.date = Date(timeIntervalSince1970: interval)
		self.region = region
	}

	/// Initialize a new date corresponding to the number of milliseconds since the Unix Epoch.
	///
	/// - Parameters:
	///   - interval: seconds since the Unix Epoch timestamp.
	///   - region: region in which the date must be expressed, `nil` uses the default region at UTC timezone
	public init(milliseconds interval: Int, region: Region = Region.UTC) {
		self.date = Date(timeIntervalSince1970: TimeInterval(interval) / 1000)
		self.region = region
	}

	/// Initialize a new date with the opportunity to configure single date components via builder pattern.
	/// Date is therfore expressed in passed region (`DateComponents`'s `timezone`,`calendar` and `locale` are ignored
	/// and overwritten by the region if not `nil`).
	///
	/// - Parameters:
	///   - configuration: configuration callback
	///   - region: region in which the date is expressed.
	///				Ignore to use `SwiftDate.defaultRegion`, `nil` to use `DateComponents` data.
	public init?(components configuration: ((inout DateComponents) -> Void), region: Region? = SwiftDate.defaultRegion) {
		var components = DateComponents()
		configuration(&components)
		let r = (region ?? Region(fromDateComponents: components))
		guard let date = r.calendar.date(from: components) else {
			return nil
		}
		self.date = date
		self.region = r
	}

	/// Initialize a new date with given components.
	///
	/// - Parameters:
	///   - components: components of the date.
	///   - region: region in which the date is expressed.
	///				Ignore to use `SwiftDate.defaultRegion`, `nil` to use `DateComponents` data.
	public init?(components: DateComponents, region: Region?) {
		let r = (region ?? Region(fromDateComponents: components))
		guard let date = r.calendar.date(from: components) else {
			return nil
		}
		self.date = date
		self.region = r
	}

	/// Initialize a new date with given components.
	public init(year: Int, month: Int, day: Int, hour: Int = 0, minute: Int = 0, second: Int = 0, nanosecond: Int = 0, region: Region = SwiftDate.defaultRegion) {
		var components = DateComponents()
		components.year = year
		components.month = month
		components.day = day
		components.hour = hour
		components.minute = minute
		components.second = second
		components.nanosecond = nanosecond
		components.timeZone = region.timeZone
		components.calendar = region.calendar
		self.date = region.calendar.date(from: components)!
		self.region = region
	}

	/// Return a date in the distant past.
	///
	/// - Returns: Date instance.
	public static func past() -> DateInRegion {
		return DateInRegion(Date.distantPast, region: SwiftDate.defaultRegion)
	}

	/// Return a date in the distant future.
	///
	/// - Returns: Date instance.
	public static func future() -> DateInRegion {
		return DateInRegion(Date.distantFuture, region: SwiftDate.defaultRegion)
	}

	// MARK: - Codable Support

	enum CodingKeys: String, CodingKey {
		case date
		case region
	}

}<|MERGE_RESOLUTION|>--- conflicted
+++ resolved
@@ -17,14 +17,6 @@
 	/// Associated region which define where the date is represented into the world.
 	public let region: Region
 
-<<<<<<< HEAD
-	/// Allows to generate an unique hash vaalue for an instance of `DateInRegion`
-	public var hashValue: Int {
-		return combineHashes([date.hashValue, region.hashValue])
-	}
-
-=======
->>>>>>> c87f5c4e
 	/// Formatter used to transform this object in a string. By default is `nil` because SwiftDate
 	/// uses the thread shared formatter in order to avoid expensive init of the `DateFormatter` object.
 	/// However, if you need of a custom behaviour you can set a valid value.
